--- conflicted
+++ resolved
@@ -30,6 +30,8 @@
 *.log
 *.bak
 
+uv.lock
+
 # Secrets and sensitive files
 secrets.env
 .env
@@ -48,10 +50,6 @@
 temp
 tmp
 
-<<<<<<< HEAD
-uv.lock
-=======
 # Google API credentials
 credentials.json
-token.json
->>>>>>> 22da5225
+token.json